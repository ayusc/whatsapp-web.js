--- conflicted
+++ resolved
@@ -22,16 +22,10 @@
  * @param {string} options.clientId - Client id to distinguish instances if you are using multiple, otherwise keep null if you are using only one instance
  * @param {string} options.dataPath - Change the default path for saving session files, default is: "./.wwebjs_auth/" 
  * @param {number} options.backupSyncIntervalMs - Sets the time interval for periodic session backups. Accepts values starting from 60000ms {1 minute}
- * @param {number} options.rmMaxRetries - Sets the maximum number of retries for removing the session directory
  */
 class RemoteAuth extends BaseAuthStrategy {
-<<<<<<< HEAD
-    constructor({ clientId, dataPath, store, backupSyncIntervalMs, rmMaxRetries } = {}) {
-        if (!fs && !unzipper && !archiver) throw new Error('Optional Dependencies [fs-extra, unzipper, archiver] are required to use RemoteAuth. Make sure to run npm install correctly and remove the --no-optional flag');
-=======
     constructor({ clientId, dataPath, store, backupSyncIntervalMs } = {}) {
         if (!fs && !AdmZip && !archiver) throw new Error('Optional Dependencies [fs-extra, adm-zip, archiver] are required to use RemoteAuth. Make sure to run npm install correctly and remove the --no-optional flag');
->>>>>>> 53a43ccc
         super();
 
         const idRegex = /^[-_\w]+$/i;
@@ -49,7 +43,6 @@
         this.dataPath = path.resolve(dataPath || './.wwebjs_auth/');
         this.tempDir = `${this.dataPath}/wwebjs_temp_session_${this.clientId}`;
         this.requiredDirs = ['Default', 'IndexedDB', 'Local Storage']; /* => Required Files & Dirs in WWebJS to restore session */
-        this.rmMaxRetries = rmMaxRetries ?? 4;
     }
 
     async beforeBrowserInitialized() {
@@ -87,8 +80,7 @@
         if (pathExists) {
             await fs.promises.rm(this.userDataDir, {
                 recursive: true,
-                force: true,
-                maxRetries: this.rmMaxRetries,
+                force: true
             }).catch(() => {});
         }
         clearInterval(this.backupSync);
@@ -115,8 +107,7 @@
             await fs.promises.unlink(`${this.sessionName}.zip`);
             await fs.promises.rm(`${this.tempDir}`, {
                 recursive: true,
-                force: true,
-                maxRetries: this.rmMaxRetries,
+                force: true
             }).catch(() => {});
             if(options && options.emit) this.client.emit(Events.REMOTE_SESSION_SAVED);
         }
@@ -129,8 +120,7 @@
         if (pathExists) {
             await fs.promises.rm(this.userDataDir, {
                 recursive: true,
-                force: true,
-                maxRetries: this.rmMaxRetries,
+                force: true
             }).catch(() => {});
         }
         if (sessionExists) {
@@ -189,8 +179,7 @@
                     if (stats.isDirectory()) {
                         await fs.promises.rm(dirElement, {
                             recursive: true,
-                            force: true,
-                            maxRetries: this.rmMaxRetries,
+                            force: true
                         }).catch(() => {});
                     } else {
                         await fs.promises.unlink(dirElement).catch(() => {});
